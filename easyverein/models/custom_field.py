--- conflicted
+++ resolved
@@ -67,13 +67,8 @@
     It is not even possible to set other fields except the ones mentioned before in the portal,
     so not sure what the other values are meant for.
     """
-<<<<<<< HEAD
     selectOptions: OptionsField = None
-    description: str | None = Field(default=None, max_length=124)
-=======
-    additional: OptionsField = None
     description: str | None = Field(default=None, max_length=500)
->>>>>>> c134f38f
     member_show: bool | None = None
     member_edit: bool | None = None
     needsAdminApproval: bool | None = None
